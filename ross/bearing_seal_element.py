--- conflicted
+++ resolved
@@ -412,9 +412,6 @@
         return global_index
 
     def M(self):
-<<<<<<< HEAD
-        M = np.zeros_like(self.K(0))
-=======
         """Returns the mass matrix.
         Parameters
         ----------
@@ -430,8 +427,7 @@
         array([[0., 0.],
                [0., 0.]])
         """
-        M = np.zeros((2, 2))
->>>>>>> f4314147
+        M = np.zeros_like(self.K(0))
 
         return M
 
@@ -502,9 +498,6 @@
         return C
 
     def G(self):
-<<<<<<< HEAD
-        G = np.zeros_like(self.K(0))
-=======
         """Returns the giroscopic matrix.
         Parameters
         ----------
@@ -520,8 +513,7 @@
         array([[0., 0.],
                [0., 0.]])
         """
-        G = np.zeros((2, 2))
->>>>>>> f4314147
+        G = np.zeros_like(self.K(0))
 
         return G
 
@@ -1002,6 +994,7 @@
     >>> seal.C(w) # doctest: +ELLIPSIS
     array([[[200., 200., ...
     """
+
     def __init__(
         self,
         n,
@@ -1163,6 +1156,4 @@
     cyy = 1.5e2
     w = np.linspace(0, 200, 11)
     seal = SealElement(n=0, kxx=kxx, kyy=kyy, cxx=cxx, cyy=cyy, w=w)
-    return seal
-
-
+    return seal