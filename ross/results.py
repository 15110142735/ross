"""ROSS plotting module.

This module returns graphs for each type of analyses in rotor_assembly.py.
"""
import numpy as np
import plotly.express as px
import plotly.graph_objects as go
import scipy.linalg as la
from plotly.subplots import make_subplots
from scipy import interpolate

# set Plotly palette of colors
colors1 = px.colors.qualitative.Dark24


class ModalResults:
    """Class used to store results and provide plots for Modal Analysis.

    Two options for plottting are available: plot_mode3D (mode shape 3D view)
    and plot_mode2D (mode shape 2D view). The user chooses between them using
    the respective methods.

    Parameters
    ----------
    speed : float
        Rotor speed.
    evalues : array
        Eigenvalues array.
    evectors : array
        Eigenvectors array.
    wn : array
        Undamped natural frequencies array.
    wd : array
        Damped natural frequencies array.
    log_dec : array
        Logarithmic decrement for each .
    damping_ratio : array
        Damping ratio for each mode.
    lti : StateSpaceContinuous
        Space State Continuos with A, B, C and D matrices.
    ndof : int
        Number of degrees of freedom.
    nodes : list
        List of nodes number.
    nodes_pos : list
        List of nodes positions.
    shaft_elements_length : list
        List with Rotor shaft elements lengths.
    """

    def __init__(
        self,
        speed,
        evalues,
        evectors,
        wn,
        wd,
        damping_ratio,
        log_dec,
        lti,
        ndof,
        nodes,
        nodes_pos,
        shaft_elements_length,
    ):
        self.speed = speed
        self.evalues = evalues
        self.evectors = evectors
        self.wn = wn
        self.wd = wd
        self.damping_ratio = damping_ratio
        self.log_dec = log_dec
        self.lti = lti
        self.ndof = ndof
        self.nodes = nodes
        self.nodes_pos = nodes_pos
        self.shaft_elements_length = shaft_elements_length
        self.modes = self.evectors[: self.ndof]
        kappa_modes = []
        for mode in range(len(self.wn)):
            kappa_color = []
            kappa_mode = self.kappa_mode(mode)
            for kappa in kappa_mode:
                kappa_color.append("blue" if kappa > 0 else "red")
            kappa_modes.append(kappa_color)
        self.kappa_modes = kappa_modes

    @staticmethod
    def whirl(kappa_mode):
        """Evaluate the whirl of a mode.

        Parameters
        ----------
        kappa_mode : list
            A list with the value of kappa for each node related
            to the mode/natural frequency of interest.

        Returns
        -------
        whirldir : str
            A string indicating the direction of precession related to the
            kappa_mode.

        Example
        -------
        >>> kappa_mode = [-5.06e-13, -3.09e-13, -2.91e-13, 0.011, -4.03e-13, -2.72e-13, -2.72e-13]
        >>> ModalResults.whirl(kappa_mode)
        'Forward'
        """
        if all(kappa >= -1e-3 for kappa in kappa_mode):
            whirldir = "Forward"
        elif all(kappa <= 1e-3 for kappa in kappa_mode):
            whirldir = "Backward"
        else:
            whirldir = "Mixed"
        return whirldir

    @staticmethod
    @np.vectorize
    def whirl_to_cmap(whirl):
        """Map the whirl to a value.

        Parameters
        ----------
        whirl: string
            A string indicating the whirl direction related to the kappa_mode

        Returns
        -------
        An array with reference index for the whirl direction

        Example
        -------
        >>> whirl = 'Backward'
        >>> whirl_to_cmap(whirl)
        array(1.)
        """
        if whirl == "Forward":
            return 0.0
        elif whirl == "Backward":
            return 1.0
        elif whirl == "Mixed":
            return 0.5

    def H_kappa(self, node, w, return_T=False):
        r"""Calculate the H matrix for a given node and natural frequency.

        The matrix H contains information about the whirl direction,
        the orbit minor and major axis and the orbit inclination.
        The matrix is calculated by :math:`H = T.T^T` where the
        matrix T is constructed using the eigenvector corresponding
        to the natural frequency of interest:

        .. math::
           :nowrap:

           \begin{eqnarray}
              \begin{bmatrix}
              u(t)\\
              v(t)
              \end{bmatrix}
              = \mathfrak{R}\Bigg(
              \begin{bmatrix}
              r_u e^{j\eta_u}\\
              r_v e^{j\eta_v}
              \end{bmatrix}\Bigg)
              e^{j\omega_i t}
              =
              \begin{bmatrix}
              r_u cos(\eta_u + \omega_i t)\\
              r_v cos(\eta_v + \omega_i t)
              \end{bmatrix}
              = {\bf T}
              \begin{bmatrix}
              cos(\omega_i t)\\
              sin(\omega_i t)
              \end{bmatrix}
           \end{eqnarray}

        Where :math:`r_u e^{j\eta_u}` e :math:`r_v e^{j\eta_v}` are the
        elements of the *i*\th eigenvector, corresponding to the node and
        natural frequency of interest (mode).

        .. math::

            {\bf T} =
            \begin{bmatrix}
            r_u cos(\eta_u) & -r_u sin(\eta_u)\\
            r_u cos(\eta_u) & -r_v sin(\eta_v)
            \end{bmatrix}

        Parameters
        ----------
        node: int
            Node for which the matrix H will be calculated.
        w: int
            Index corresponding to the natural frequency
            of interest.
        return_T: bool, optional
            If True, returns the H matrix and a dictionary with the
            values for :math:`r_u, r_v, \eta_u, \eta_v`.

            Default is false.

        Returns
        -------
        H: array
            Matrix H.
        Tdic: dict
            Dictionary with values for :math:`r_u, r_v, \eta_u, \eta_v`.

            It will be returned only if return_T is True.
        """
        # get vector of interest based on freqs
        vector = self.evectors[4 * node : 4 * node + 2, w]
        # get translation sdofs for specified node for each mode
        u = vector[0]
        v = vector[1]
        ru = np.absolute(u)
        rv = np.absolute(v)

        nu = np.angle(u)
        nv = np.angle(v)
        # fmt: off
        T = np.array([[ru * np.cos(nu), -ru * np.sin(nu)],
                      [rv * np.cos(nv), -rv * np.sin(nv)]])
        # fmt: on
        H = T @ T.T

        if return_T:
            Tdic = {"ru": ru, "rv": rv, "nu": nu, "nv": nv}
            return H, Tdic

        return H

    def kappa(self, node, w, wd=True):
        r"""Calculate kappa for a given node and natural frequency.

        frequency is the the index of the natural frequency of interest.
        The function calculates the orbit parameter :math:`\kappa`:

        .. math::

            \kappa = \pm \sqrt{\lambda_2 / \lambda_1}

        Where :math:`\sqrt{\lambda_1}` is the length of the semiminor axes
        and :math:`\sqrt{\lambda_2}` is the length of the semimajor axes.

        If :math:`\kappa = \pm 1`, the orbit is circular.

        If :math:`\kappa` is positive we have a forward rotating orbit
        and if it is negative we have a backward rotating orbit.

        Parameters
        ----------
        node: int
            Node for which kappa will be calculated.
        w: int
            Index corresponding to the natural frequency
            of interest.
        wd: bool
            If True, damping natural frequencies are used.

            Default is true.

        Returns
        -------
        kappa: dict
            A dictionary with values for the natural frequency,
            major axis, minor axis and kappa.
        """
        if wd:
            nat_freq = self.wd[w]
        else:
            nat_freq = self.wn[w]

        H, Tvals = self.H_kappa(node, w, return_T=True)
        nu = Tvals["nu"]
        nv = Tvals["nv"]

        lam = la.eig(H)[0]

        # lam is the eigenvalue -> sqrt(lam) is the minor/major axis.
        # kappa encodes the relation between the axis and the precession.
        minor = np.sqrt(lam.min())
        major = np.sqrt(lam.max())
        kappa = minor / major
        diff = nv - nu

        # we need to evaluate if 0 < nv - nu < pi.
        if diff < -np.pi:
            diff += 2 * np.pi
        elif diff > np.pi:
            diff -= 2 * np.pi

        # if nv = nu or nv = nu + pi then the response is a straight line.
        if diff == 0 or diff == np.pi:
            kappa = 0

        # if 0 < nv - nu < pi, then a backward rotating mode exists.
        elif 0 < diff < np.pi:
            kappa *= -1

        k = {
            "Frequency": nat_freq,
            "Minor axes": np.real(minor),
            "Major axes": np.real(major),
            "kappa": np.real(kappa),
        }

        return k

    def kappa_mode(self, w):
        r"""Evaluate kappa values.

        This function evaluates kappa given the index of the natural frequency
        of interest.
        Values of kappa are evaluated for each node of the
        corresponding frequency mode.

        Parameters
        ----------
        w: int
            Index corresponding to the natural frequency
            of interest.

        Returns
        -------
        kappa_mode: list
            A list with the value of kappa for each node related
            to the mode/natural frequency of interest.
        """
        kappa_mode = [self.kappa(node, w)["kappa"] for node in self.nodes]
        return kappa_mode

    def whirl_direction(self):
        r"""Get the whirl direction for each frequency.

        Returns
        -------
        whirl_w : array
            An array of strings indicating the direction of precession related
            to the kappa_mode. Backward, Mixed or Forward depending on values
            of kappa_mode.
        """
        # whirl direction/values are methods because they are expensive.
        whirl_w = [self.whirl(self.kappa_mode(wd)) for wd in range(len(self.wd))]

        return np.array(whirl_w)

    def whirl_values(self):
        r"""Get the whirl value (0., 0.5, or 1.) for each frequency.

        Returns
        -------
        whirl_to_cmap
            0.0 - if the whirl is Forward
            0.5 - if the whirl is Mixed
            1.0 - if the whirl is Backward
        """
        return self.whirl_to_cmap(self.whirl_direction())

    def calc_mode_shape(self, mode=None, evec=None):
        r"""Calculate the arrays describing the mode shapes.

        Parameters
        ----------
        mode : int
            The n'th vibration mode
            Default is None
        evec : array
            Array containing the system eigenvectors

        Returns
        -------
        xn : array
            absolut nodal displacement - X direction
        yn : array
            absolut nodal displacement - Y direction
        zn : array
            absolut nodal displacement - Z direction
        x_circles : array
            orbit description - X direction
        y_circles : array
            orbit description - Y direction
        z_circles_pos : array
            axial location of each orbit
        nn : int
            number of points to plot lines
        """
        if evec is None:
            evec = self.modes[:, mode]
        nodes = self.nodes
        nodes_pos = self.nodes_pos
        shaft_elements_length = self.shaft_elements_length

        modex = evec[0::4]
        modey = evec[1::4]

        xmax, ixmax = max(abs(modex)), np.argmax(abs(modex))
        ymax, iymax = max(abs(modey)), np.argmax(abs(modey))

        if ymax > 0.4 * xmax:
            evec /= modey[iymax]
        else:
            evec /= modex[ixmax]

        modex = evec[0::4]
        modey = evec[1::4]

        num_points = 201
        c = np.linspace(0, 2 * np.pi, num_points)
        circle = np.exp(1j * c)

        x_circles = np.zeros((num_points, len(nodes)))
        y_circles = np.zeros((num_points, len(nodes)))
        z_circles_pos = np.zeros((num_points, len(nodes)))

        for node in nodes:
            x = modex[node] * circle
            x_circles[:, node] = np.real(x)
            y = modey[node] * circle
            y_circles[:, node] = np.real(y)
            z_circles_pos[:, node] = nodes_pos[node]

        # plot lines
        nn = 21
        zeta = np.linspace(0, 1, nn)
        onn = np.ones_like(zeta)

        zeta = zeta.reshape(nn, 1)
        onn = onn.reshape(nn, 1)

        xn = np.zeros(nn * (len(nodes) - 1))
        yn = np.zeros(nn * (len(nodes) - 1))
        zn = np.zeros(nn * (len(nodes) - 1))

        N1 = onn - 3 * zeta ** 2 + 2 * zeta ** 3
        N2 = zeta - 2 * zeta ** 2 + zeta ** 3
        N3 = 3 * zeta ** 2 - 2 * zeta ** 3
        N4 = -(zeta ** 2) + zeta ** 3

        for Le, n in zip(shaft_elements_length, nodes):
            node_pos = nodes_pos[n]
            Nx = np.hstack((N1, Le * N2, N3, Le * N4))
            Ny = np.hstack((N1, -Le * N2, N3, -Le * N4))

            xx = [4 * n, 4 * n + 3, 4 * n + 4, 4 * n + 7]
            yy = [4 * n + 1, 4 * n + 2, 4 * n + 5, 4 * n + 6]

            pos0 = nn * n
            pos1 = nn * (n + 1)

            xn[pos0:pos1] = Nx @ evec[xx].real
            yn[pos0:pos1] = Ny @ evec[yy].real
            zn[pos0:pos1] = (node_pos * onn + Le * zeta).reshape(nn)

        return xn, yn, zn, x_circles, y_circles, z_circles_pos, nn

    def plot_mode3D(self, mode=None, evec=None, **kwargs):
        """Plot (3D view) the mode shapes.

        Parameters
        ----------
        mode : int
            The n'th vibration mode
            Default is None
        evec : array
            Array containing the system eigenvectors
        kwargs : optional
            Additional key word arguments can be passed to change the plot layout only
            (e.g. width=1000, height=800, ...).
            *See Plotly Python Figure Reference for more information.

        Returns
        -------
        fig : Plotly graph_objects.Figure()
            The figure object with the plot.
        """
        fig = go.Figure()

        nodes = self.nodes
        kappa_mode = self.kappa_modes[mode]
        xn, yn, zn, xc, yc, zc_pos, nn = self.calc_mode_shape(mode=mode, evec=evec)

        for node in nodes:
            fig.add_trace(
                go.Scatter3d(
                    x=zc_pos[10:, node],
                    y=xc[10:, node],
                    z=yc[10:, node],
                    mode="markers+lines",
                    line=dict(width=4.0, color=kappa_mode[node]),
                    marker=dict(size=5, color=kappa_mode[node]),
                    name="node {}".format(node),
                    showlegend=False,
                )
            )

        fig.add_trace(
            go.Scatter3d(
                x=zn,
                y=xn,
                z=yn,
                mode="lines",
                line=dict(width=3.0, color="black", dash="dash"),
                name="mode shape",
                showlegend=False,
            )
        )

        # plot center line
        zn_cl0 = -(zn[-1] * 0.1)
        zn_cl1 = zn[-1] * 1.1
        zn_cl = np.linspace(zn_cl0, zn_cl1, 30)
        fig.add_trace(
            go.Scatter3d(
                x=zn_cl,
                y=zn_cl * 0,
                z=zn_cl * 0,
                mode="lines",
                line=dict(width=2.0, color="black", dash="dashdot"),
                hoverinfo="none",
                showlegend=False,
            )
        )
        fig.update_layout(
            width=1200,
            height=900,
            scene=dict(
                bgcolor="white",
                xaxis=dict(
                    title=dict(text="<b>Rotor Length</b>", font=dict(size=14)),
                    tickfont=dict(size=16),
                    range=[zn_cl0 - 0.1, zn_cl1 + 0.1],
                    nticks=5,
                    backgroundcolor="lightgray",
                    gridcolor="white",
                    showspikes=False,
                ),
                yaxis=dict(
                    title=dict(
                        text="<b>Dimensionless deformation</b>", font=dict(size=14)
                    ),
                    tickfont=dict(size=16),
                    range=[-2, 2],
                    nticks=5,
                    backgroundcolor="lightgray",
                    gridcolor="white",
                    showspikes=False,
                ),
                zaxis=dict(
                    title=dict(
                        text="<b>Dimensionless deformation</b>", font=dict(size=14)
                    ),
                    tickfont=dict(size=16),
                    range=[-2, 2],
                    nticks=5,
                    backgroundcolor="lightgray",
                    gridcolor="white",
                    showspikes=False,
                ),
            ),
            title=dict(
                text=(
                    f"<b>Mode</b> {mode + 1}<br>"
                    f"<b>whirl</b>: {self.whirl_direction()[mode]}<br>"
                    f"<b>ωn</b> = {self.wn[mode]:.1f} rad/s<br>"
                    f"<b>log dec</b> = {self.log_dec[mode]:.1f}"
                ),
                font=dict(size=14),
            ),
            **kwargs,
        )

        return fig

    def plot_mode2D(self, mode=None, evec=None, **kwargs):
        """Plot (2D view) the mode shapes.

        Parameters
        ----------
        mode : int
            The n'th vibration mode
            Default is None
        evec : array
            Array containing the system eigenvectors
        kwargs : optional
            Additional key word arguments can be passed to change the plot layout only
            (e.g. width=1000, height=800, ...).
            *See Plotly Python Figure Reference for more information.

        Returns
        -------
        fig : Plotly graph_objects.Figure()
            The figure object with the plot.
        """
        xn, yn, zn, xc, yc, zc_pos, nn = self.calc_mode_shape(mode=mode, evec=evec)
        nodes_pos = self.nodes_pos

        vn = np.zeros(len(zn))
        for i in range(len(zn)):
            theta = np.arctan(xn[i] / yn[i])
            vn[i] = xn[i] * np.sin(theta) + yn[i] * np.cos(theta)

        # remove repetitive values from zn and vn
        idx_remove = []
        for i in range(1, len(zn)):
            if zn[i] == zn[i - 1]:
                idx_remove.append(i)
        zn = np.delete(zn, idx_remove)
        vn = np.delete(vn, idx_remove)

        fig = go.Figure()

        colors = dict(Backward="firebrick", Mixed="black", Forward="royalblue")
        whirl_dir = colors[self.whirl_direction()[mode]]

        fig.add_trace(
            go.Scatter(
                x=zn,
                y=vn,
                mode="lines",
                line=dict(width=2.5, color=whirl_dir),
                name="mode shape",
                showlegend=False,
            )
        )
        # plot center line
        fig.add_trace(
            go.Scatter(
                x=nodes_pos,
                y=np.zeros(len(nodes_pos)),
                mode="lines",
                line=dict(width=1.0, color="black", dash="dashdot"),
                name="centerline",
                hoverinfo="none",
                showlegend=False,
            )
        )

        fig.update_xaxes(
            title_text="<b>Rotor Length</b>",
            title_font=dict(size=16),
            tickfont=dict(size=14),
            gridcolor="lightgray",
            showline=True,
            linewidth=2.5,
            linecolor="black",
            mirror=True,
        )
        fig.update_yaxes(
            title_text="<b>Non dimensional deformation</b>",
            title_font=dict(size=16),
            tickfont=dict(size=14),
            gridcolor="lightgray",
            showline=True,
            linewidth=2.5,
            linecolor="black",
            mirror=True,
        )
        fig.update_layout(
            width=1200,
            height=900,
            plot_bgcolor="white",
            legend=dict(
                font=dict(family="sans-serif", size=14),
                bgcolor="white",
                bordercolor="black",
                borderwidth=2,
            ),
            title=dict(
                text=(
                    f"<b>Mode</b> {mode + 1} | "
                    f"<b>whirl</b>: {self.whirl_direction()[mode]} | "
                    f"<b>ωn</b> = {self.wn[mode]:.1f} rad/s | "
                    f"<b>log dec</b> = {self.log_dec[mode]:.1f}"
                ),
                font=dict(size=16),
            ),
            **kwargs,
        )

        return fig


class CampbellResults:
    """Class used to store results and provide plots for Campbell Diagram.

    It's possible to visualize multiples harmonics in a single plot to check
    other speeds which also excite a specific natural frequency.

    Parameters
    ----------
    speed_range : array
        Array with the speed range in rad/s.
    wd : array
        Array with the damped natural frequencies
    log_dec : array
        Array with the Logarithmic decrement
    whirl_values : array
        Array with the whirl values (0, 0.5 or 1)

    Returns
    -------
    fig : Plotly graph_objects.Figure()
        The figure object with the plot.
    """

    def __init__(self, speed_range, wd, log_dec, whirl_values):
        self.speed_range = speed_range
        self.wd = wd
        self.log_dec = log_dec
        self.whirl_values = whirl_values

    def plot(self, harmonics=[1], **kwargs):
        """Create Campbell Diagram figure using Plotly.

        Parameters
        ----------
        harmonics: list, optional
            List withe the harmonics to be plotted.
            The default is to plot 1x.
        kwargs : optional
            Additional key word arguments can be passed to change the plot layout only
            (e.g. width=1000, height=800, ...).
            *See Plotly Python Figure Reference for more information.

        Returns
        -------
        fig : Plotly graph_objects.Figure()
            The figure object with the plot.
        """
        wd = self.wd
        num_frequencies = wd.shape[1]
        log_dec = self.log_dec
        whirl = self.whirl_values
        speed_range = self.speed_range
        log_dec_map = log_dec.flatten()

        fig = go.Figure()

        scatter_marker = ["triangle-up", "circle", "triangle-down"]
        for mark, whirl_dir, legend in zip(
            scatter_marker, [0.0, 0.5, 1.0], ["Foward", "Mixed", "Backward"]
        ):
            num_frequencies = wd.shape[1]
            for i in range(num_frequencies):
                w_i = wd[:, i]
                whirl_i = whirl[:, i]
                log_dec_i = log_dec[:, i]

                for harm in harmonics:
                    idx = np.argwhere(np.diff(np.sign(w_i - harm * speed_range)))
                    idx = idx.flatten()
                    if len(idx) != 0:
                        idx = idx[0]

                        interpolated = interpolate.interp1d(
                            x=[speed_range[idx], speed_range[idx + 1]],
                            y=[w_i[idx], w_i[idx + 1]],
                            kind="linear",
                        )
                        xnew = np.linspace(
                            speed_range[idx],
                            speed_range[idx + 1],
                            num=30,
                            endpoint=True,
                        )
                        ynew = interpolated(xnew)
                        idx = np.argwhere(
                            np.diff(np.sign(ynew - harm * xnew))
                        ).flatten()

                        fig.add_trace(
                            go.Scatter(
                                x=xnew[idx],
                                y=ynew[idx],
                                mode="markers",
                                marker=dict(symbol="x", size=10, color="black"),
                                name="Crit. Speed",
                                legendgroup="Crit. Speed",
                                showlegend=False,
                                hovertemplate=(
                                    "Frequency: %{x:.2f}<br>"
                                    + "Critical Speed: %{y:.2f}"
                                ),
                            )
                        )

                whirl_mask = whirl_i == whirl_dir
                if whirl_mask.shape[0] == 0:
                    continue
                else:
                    fig.add_trace(
                        go.Scatter(
                            x=speed_range[whirl_mask],
                            y=w_i[whirl_mask],
                            marker=dict(
                                symbol=mark,
                                size=16,
                                cmax=max(log_dec_map),
                                cmin=min(log_dec_map),
                                color=log_dec_i[whirl_mask],
                                coloraxis="coloraxis",
                                colorscale="rdbu",
                            ),
                            mode="markers",
                            name=legend,
                            legendgroup=legend,
                            showlegend=False,
                            hoverinfo="none",
                        )
                    )

        for j, h in enumerate(harmonics):
            fig.add_trace(
                go.Scatter(
                    x=speed_range,
                    y=h * speed_range,
                    mode="lines",
                    line=dict(width=2.5, color=colors1[j], dash="dashdot"),
                    name="{}x speed".format(h),
                    hoverinfo="none",
                )
            )
        # turn legend glyphs black
        scatter_marker = ["triangle-up", "circle", "triangle-down", "x"]
        legends = ["Foward", "Mixed", "Backward", "Crit. Speed"]
        for mark, legend in zip(scatter_marker, legends):
            fig.add_trace(
                go.Scatter(
                    x=[-1000],
                    y=[-1000],
                    mode="markers",
                    name=legend,
                    legendgroup=legend,
                    marker=dict(symbol=mark, size=16, color="black"),
                )
            )

        fig.update_xaxes(
            title_text="<b>Frequency</b>",
            title_font=dict(family="Arial", size=20),
            tickfont=dict(size=16),
            range=[0, np.max(speed_range)],
            gridcolor="lightgray",
            showline=True,
            linewidth=2.5,
            linecolor="black",
            mirror=True,
        )
        fig.update_yaxes(
            title_text="<b>Damped Natural Frequencies</b>",
            title_font=dict(family="Arial", size=20),
            tickfont=dict(size=16),
            range=[0, 1.1 * np.max(wd)],
            gridcolor="lightgray",
            showline=True,
            linewidth=2.5,
            linecolor="black",
            mirror=True,
        )
        fig.update_layout(
            width=1200,
            height=900,
            plot_bgcolor="white",
            hoverlabel_align="right",
            coloraxis=dict(
                cmin=min(log_dec_map),
                cmax=max(log_dec_map),
                colorscale="rdbu",
                colorbar=dict(
                    title=dict(text="<b>Log Dec</b>", side="right", font=dict(size=20)),
                    tickfont=dict(size=16),
                ),
            ),
            legend=dict(
                itemsizing="constant",
                bgcolor="white",
                borderwidth=2,
                font=dict(size=14),
                orientation="h",
            ),
            **kwargs,
        )

        return fig


class FrequencyResponseResults:
    """Class used to store results and provide plots for Frequency Response.

    Parameters
    ----------
    freq_resp : array
        Array with the transfer matrix
    speed_range : array
        Array with the speed range in rad/s.
    magnitude : array
        Array with the frequencies, magnitude (dB) of the frequency
        response for each pair input/output
    phase : array
        Array with the frequencies, phase of the frequency
        response for each pair input/output

    Returns
    -------
    subplots : Plotly graph_objects.make_subplots()
        Plotly figure with Amplitude vs Frequency and Phase vs Frequency plots.
    """

    def __init__(self, freq_resp, speed_range, magnitude, phase):
        self.freq_resp = freq_resp
        self.speed_range = speed_range
        self.magnitude = magnitude
        self.phase = phase

    def plot_magnitude(self, inp, out, units="mic-pk-pk", **mag_kwargs):
        """Plot frequency response (magnitude) using Plotly.

        This method plots the frequency response magnitude given an output and
        an input using Plotly.

        Parameters
        ----------
        inp : int
            Input.
        out : int
            Output.
        units : str
            Unit system
            Default is "mic-pk-pk"
        mag_kwargs : optional
            Additional key word arguments can be passed to change the plot layout only
            (e.g. width=1000, height=800, ...).
            *See Plotly Python Figure Reference for more information.

        Returns
        -------
        fig : Plotly graph_objects.Figure()
            The figure object with the plot.
        """
        frequency_range = self.speed_range
        mag = self.magnitude

        if units == "m":
            y_axis_label = "<b>Amplitude (m)</b>"
        elif units == "mic-pk-pk":
            y_axis_label = "<b>Amplitude (μ pk-pk)</b>"
        else:
            y_axis_label = "<b>Amplitude (dB)</b>"

        kwargs_default_values = dict(
            width=1200, height=900, plot_bgcolor="white", hoverlabel_align="right"
        )
        for k, v in kwargs_default_values.items():
            mag_kwargs.setdefault(k, v)

        fig = go.Figure()

        fig.add_trace(
            go.Scatter(
                x=frequency_range,
                y=mag[inp, out, :],
                mode="lines",
                line=dict(width=3.0, color="royalblue"),
                name="Amplitude",
                legendgroup="Amplitude",
                showlegend=False,
                hovertemplate=("Frequency: %{x:.2f}<br>" + "Amplitude: %{y:.2e}"),
            )
        )

        fig.update_xaxes(
            title_text="<b>Frequency</b>",
            title_font=dict(family="Arial", size=20),
            tickfont=dict(size=16),
            range=[0, np.max(frequency_range)],
            gridcolor="lightgray",
            showline=True,
            linewidth=2.5,
            linecolor="black",
            mirror=True,
        )
        fig.update_yaxes(
            title_text=y_axis_label,
            title_font=dict(family="Arial", size=20),
            tickfont=dict(size=16),
            gridcolor="lightgray",
            showline=True,
            linewidth=2.5,
            linecolor="black",
            mirror=True,
        )
        fig.update_layout(
            legend=dict(
                font=dict(family="sans-serif", size=14),
                bgcolor="white",
                bordercolor="black",
                borderwidth=2,
            ),
            **mag_kwargs,
        )

        return fig

    def plot_phase(self, inp, out, **phase_kwargs):
        """Plot frequency response (phase) using Plotly.

        This method plots the frequency response phase given an output and
        an input using Plotly.

        Parameters
        ----------
        inp : int
            Input.
        out : int
            Output.
        phase_kwargs : optional
            Additional key word arguments can be passed to change the plot layout only
            (e.g. width=1000, height=800, ...).
            *See Plotly Python Figure Reference for more information.

        Returns
        -------
        fig : Plotly graph_objects.Figure()
            The figure object with the plot.
        """
        frequency_range = self.speed_range
        phase = self.phase

        kwargs_default_values = dict(
            width=1200, height=900, plot_bgcolor="white", hoverlabel_align="right"
        )
        for k, v in kwargs_default_values.items():
            phase_kwargs.setdefault(k, v)

        fig = go.Figure()

        fig.add_trace(
            go.Scatter(
                x=frequency_range,
                y=phase[inp, out, :],
                mode="lines",
                line=dict(width=3.0, color="royalblue"),
                name="Phase",
                legendgroup="Phase",
                showlegend=False,
                hovertemplate=("Frequency: %{x:.2f}<br>" + "Phase: %{y:.2f}"),
            )
        )

        fig.update_xaxes(
            title_text="<b>Frequency</b>",
            title_font=dict(family="Arial", size=20),
            tickfont=dict(size=16),
            range=[0, np.max(frequency_range)],
            gridcolor="lightgray",
            showline=True,
            linewidth=2.5,
            linecolor="black",
            mirror=True,
        )
        fig.update_yaxes(
            title_text="<b>Phase</b>",
            title_font=dict(family="Arial", size=20),
            tickfont=dict(size=16),
            gridcolor="lightgray",
            showline=True,
            linewidth=2.5,
            linecolor="black",
            mirror=True,
        )
        fig.update_layout(
            legend=dict(
                font=dict(family="sans-serif", size=14),
                bgcolor="white",
                bordercolor="black",
                borderwidth=2,
            ),
            **phase_kwargs,
        )

        return fig

    def plot_polar_bode(self, inp, out, units="mic-pk-pk", **polar_kwargs):
        """Plot frequency response (polar) using Plotly.

        This method plots the frequency response (polar graph) given an output and
        an input using Plotly.

        Parameters
        ----------
        inp : int
            Input.
        out : int
            Output.
        units : str
            Magnitude unit system.
            Default is "mic-pk-pk"
        polar_kwargs : optional
            Additional key word arguments can be passed to change the plot layout only
            (e.g. width=1000, height=800, ...).
            *See Plotly Python Figure Reference for more information.

        Returns
        -------
        fig : Plotly graph_objects.Figure()
            The figure object with the plot.
        """
        frequency_range = self.speed_range
        mag = self.magnitude
        phase = self.phase

        if units == "m":
            r_axis_label = "<b>Amplitude (m)</b>"
        elif units == "mic-pk-pk":
            r_axis_label = "<b>Amplitude (μ pk-pk)</b>"
        else:
            r_axis_label = "<b>Amplitude (dB)</b>"

        kwargs_default_values = dict(
            width=1200, height=900, polar_bgcolor="white", hoverlabel_align="right"
        )
        for k, v in kwargs_default_values.items():
            polar_kwargs.setdefault(k, v)

        fig = go.Figure()

        fig.add_trace(
            go.Scatterpolar(
                r=mag[inp, out, :],
                theta=phase[inp, out, :],
                customdata=frequency_range,
                thetaunit="radians",
                mode="lines+markers",
                marker=dict(size=8, color="royalblue"),
                line=dict(width=3.0, color="royalblue"),
                name="Polar_plot",
                legendgroup="Polar",
                showlegend=False,
                hovertemplate=(
                    "<b>Amplitude: %{r:.2e}</b><br>"
                    + "<b>Phase: %{theta:.2f}</b><br>"
                    + "<b>Frequency: %{customdata:.2f}</b>"
                ),
            )
        )

        fig.update_layout(
            polar=dict(
                radialaxis=dict(
                    title=dict(text=r_axis_label, font=dict(size=14)),
                    tickfont=dict(size=14),
                    gridcolor="lightgray",
                    exponentformat="power",
                ),
                angularaxis=dict(
                    tickfont=dict(size=14),
                    gridcolor="lightgray",
                    linecolor="black",
                    linewidth=2.5,
                ),
            ),
            **polar_kwargs,
        )

        return fig

    def plot(
        self,
        inp,
        out,
        units="mic-pk-pk",
        mag_kwargs={},
        phase_kwargs={},
        polar_kwargs={},
        subplot_kwargs={},
    ):
        """Plot frequency response.

        This method plots the frequency response given an output and an input
        using Plotly.

        This method returns a subplot with:
            - Frequency vs Amplitude;
            - Frequency vs Phase Angle;
            - Polar plot Amplitude vs Phase Angle;

        Parameters
        ----------
        inp : int
            Input.
        out : int
            Output.
        units : str, optional
            Magnitude unit system.
            Options:
                - "m" : meters
                - "mic-pk-pk" : microns peak to peak
                - "db" : decibels
            Default is "mic-pk-pk".
        mag_kwargs : optional
            Additional key word arguments can be passed to change the magnitude plot
            layout only (e.g. width=1000, height=800, ...).
            *See Plotly Python Figure Reference for more information.
        phase_kwargs : optional
            Additional key word arguments can be passed to change the phase plot
            layout only (e.g. width=1000, height=800, ...).
            *See Plotly Python Figure Reference for more information.
        polar_kwargs : optional
            Additional key word arguments can be passed to change the polar plot
            layout only (e.g. width=1000, height=800, ...).
            *See Plotly Python Figure Reference for more information.
        subplot_kwargs : optional
            Additional key word arguments can be passed to change the plot layout only
            (e.g. width=1000, height=800, ...). This kwargs override "mag_kwargs",
            "phase_kwargs" and "polar_kwargs" dictionaries.
            *See Plotly Python make_subplots Reference for more information.

        Returns
        -------
        subplots : Plotly graph_objects.make_subplots()
            Plotly figure with Amplitude vs Frequency and Phase vs Frequency and
            polar Amplitude vs Phase plots.
        """
        kwargs_default_values = dict(
            width=1800,
            height=900,
            polar_bgcolor="white",
            plot_bgcolor="white",
            hoverlabel_align="right",
        )
        for k, v in kwargs_default_values.items():
            subplot_kwargs.setdefault(k, v)

        fig0 = self.plot_magnitude(inp, out, units, **mag_kwargs)
        fig1 = self.plot_phase(inp, out, **phase_kwargs)
        fig2 = self.plot_polar_bode(inp, out, units, **polar_kwargs)

        subplots = make_subplots(
            rows=2, cols=2, specs=[[{}, {"type": "polar", "rowspan": 2}], [{}, None]]
        )
        for data in fig0["data"]:
            subplots.add_trace(data, row=1, col=1)
        for data in fig1["data"]:
            subplots.add_trace(data, row=2, col=1)
        for data in fig2["data"]:
            subplots.add_trace(data, row=1, col=2)

        subplots.update_xaxes(fig0.layout.xaxis, row=1, col=1)
        subplots.update_yaxes(fig0.layout.yaxis, row=1, col=1)
        subplots.update_xaxes(fig1.layout.xaxis, row=2, col=1)
        subplots.update_yaxes(fig1.layout.yaxis, row=2, col=1)
        subplots.update_layout(
            polar=dict(
                radialaxis=fig2.layout.polar.radialaxis,
                angularaxis=fig2.layout.polar.angularaxis,
            ),
            **subplot_kwargs,
        )

        return subplots


class ForcedResponseResults:
    """Store results and provide plots for Unbalance and Forced Response analysis.

    Parameters
    ----------
    force_resp : array
        Array with the force response for each node for each frequency.
    speed_range : array
        Array with the frequencies.
    magnitude : array
        Magnitude (dB) of the frequency response for node for each frequency.
    phase : array
        Phase of the frequency response for node for each frequency.
    nodes_list : list
        list of nodes numbers.
    nodes_pos : list
        list of nodes positions.
    number_dof : int
        number of degrees of freedom per shaft element node.

    Returns
    -------
    subplots : Plotly graph_objects.make_subplots()
        Plotly figure with Amplitude vs Frequency and Phase vs Frequency plots.
    """

    def __init__(
        self,
        forced_resp,
        speed_range,
        magnitude,
        phase,
        nodes_list,
        nodes_pos,
        number_dof,
    ):
        self.forced_resp = forced_resp
        self.speed_range = speed_range
        self.magnitude = magnitude
        self.phase = phase
        self.nodes_list = nodes_list
        self.nodes_pos = nodes_pos
        self.number_dof = number_dof

    def plot_magnitude(self, dof, units="m", **kwargs):
        """Plot forced response (magnitude) using Plotly.

        Parameters
        ----------
        dof : int
            Degree of freedom.
        units : str
            Units to plot the magnitude ('m' or 'mic-pk-pk')
            Default is 'm'
        kwargs : optional
            Additional key word arguments can be passed to change the plot layout only
            (e.g. width=1000, height=800, ...).
            *See Plotly Python Figure Reference for more information.

        Returns
        -------
        fig : Plotly graph_objects.Figure()
            The figure object with the plot.
        """
        frequency_range = self.speed_range
        mag = self.magnitude

        if units == "m":
            y_axis_label = "<b>Amplitude (m)</b>"
        elif units == "mic-pk-pk":
            mag = 2 * mag * 1e6
            y_axis_label = "<b>Amplitude (μ pk-pk)</b>"

        kwargs_default_values = dict(
            width=1200, height=900, plot_bgcolor="white", hoverlabel_align="right"
        )
        for k, v in kwargs_default_values.items():
            kwargs.setdefault(k, v)

        fig = go.Figure()

        fig.add_trace(
            go.Scatter(
                x=frequency_range,
                y=mag[dof],
                mode="lines",
                line=dict(width=3.0, color="royalblue"),
                name="Amplitude",
                legendgroup="Amplitude",
                showlegend=False,
                hovertemplate=("Frequency: %{x:.2f}<br>" + "Amplitude: %{y:.2e}"),
            )
        )

        fig.update_xaxes(
            title_text="<b>Frequency</b>",
            title_font=dict(family="Arial", size=20),
            tickfont=dict(size=16),
            range=[0, np.max(frequency_range)],
            gridcolor="lightgray",
            showline=True,
            linewidth=2.5,
            linecolor="black",
            mirror=True,
        )
        fig.update_yaxes(
            title_text=y_axis_label,
            title_font=dict(family="Arial", size=20),
            tickfont=dict(size=16),
            gridcolor="lightgray",
            showline=True,
            linewidth=2.5,
            linecolor="black",
            exponentformat="power",
            mirror=True,
        )
        fig.update_layout(
            legend=dict(
                font=dict(family="sans-serif", size=14),
                bgcolor="white",
                bordercolor="black",
                borderwidth=2,
            ),
            **kwargs,
        )

        return fig

    def plot_phase(self, dof, **kwargs):
        """Plot forced response (phase) using Plotly.

        Parameters
        ----------
        dof : int
            Degree of freedom.
        kwargs : optional
            Additional key word arguments can be passed to change the plot layout only
            (e.g. width=1000, height=800, ...).
            *See Plotly Python Figure Reference for more information.

        Returns
        -------
        fig : Plotly graph_objects.Figure()
            The figure object with the plot.
        """
        frequency_range = self.speed_range
        phase = self.phase

        kwargs_default_values = dict(
            width=1200, height=900, plot_bgcolor="white", hoverlabel_align="right"
        )
        for k, v in kwargs_default_values.items():
            kwargs.setdefault(k, v)

        fig = go.Figure()

        fig.add_trace(
            go.Scatter(
                x=frequency_range,
                y=phase[dof],
                mode="lines",
                line=dict(width=3.0, color="royalblue"),
                name="Phase",
                legendgroup="Phase",
                showlegend=False,
                hovertemplate=("Frequency: %{x:.2f}<br>" + "Phase: %{y:.2f}"),
            )
        )

        fig.update_xaxes(
            title_text="<b>Frequency</b>",
            title_font=dict(family="Arial", size=20),
            tickfont=dict(size=16),
            range=[0, np.max(frequency_range)],
            gridcolor="lightgray",
            showline=True,
            linewidth=2.5,
            linecolor="black",
            mirror=True,
        )
        fig.update_yaxes(
            title_text="<b>Phase Angle</b>",
            title_font=dict(family="Arial", size=20),
            tickfont=dict(size=16),
            gridcolor="lightgray",
            showline=True,
            linewidth=2.5,
            linecolor="black",
            mirror=True,
        )
        fig.update_layout(
            legend=dict(
                font=dict(family="sans-serif", size=14),
                bgcolor="white",
                bordercolor="black",
                borderwidth=2,
            ),
            **kwargs,
        )

        return fig

    def plot_polar_bode(self, dof, units="mic-pk-pk", **kwargs):
        """Plot polar forced response using Plotly.

        Parameters
        ----------
        dof : int
            Degree of freedom.
        units : str
            Magnitude unit system.
            Default is "mic-pk-pk"
        kwargs : optional
            Additional key word arguments can be passed to change the plot layout only
            (e.g. width=1000, height=800, ...).
            *See Plotly Python Figure Reference for more information.

        Returns
        -------
        fig : Plotly graph_objects.Figure()
            The figure object with the plot.
        """
        frequency_range = self.speed_range
        mag = self.magnitude
        phase = self.phase

        if units == "m":
            r_axis_label = "<b>Amplitude (m)</b>"
        elif units == "mic-pk-pk":
            r_axis_label = "<b>Amplitude (μ pk-pk)</b>"
        else:
            r_axis_label = "<b>Amplitude (dB)</b>"

        kwargs_default_values = dict(
            width=1200, height=900, polar_bgcolor="white", hoverlabel_align="right"
        )
        for k, v in kwargs_default_values.items():
            kwargs.setdefault(k, v)

        fig = go.Figure()

        fig.add_trace(
            go.Scatterpolar(
                r=mag[dof],
                theta=phase[dof],
                customdata=frequency_range,
                thetaunit="radians",
                mode="lines+markers",
                marker=dict(size=8, color="royalblue"),
                line=dict(width=3.0, color="royalblue"),
                name="Polar_plot",
                legendgroup="Polar",
                showlegend=False,
                hovertemplate=(
                    "<b>Amplitude: %{r:.2e}</b><br>"
                    + "<b>Phase: %{theta:.2f}</b><br>"
                    + "<b>Frequency: %{customdata:.2f}</b>"
                ),
            )
        )

        fig.update_layout(
            polar=dict(
                radialaxis=dict(
                    title_text=r_axis_label,
                    title_font=dict(family="Arial", size=14),
                    gridcolor="lightgray",
                    exponentformat="power",
                ),
                angularaxis=dict(
                    tickfont=dict(size=14),
                    gridcolor="lightgray",
                    linecolor="black",
                    linewidth=2.5,
                ),
            ),
            **kwargs,
        )

        return fig

    def plot(
        self,
        dof,
        units="mic-pk-pk",
        mag_kwargs={},
        phase_kwargs={},
        polar_kwargs={},
        subplot_kwargs={},
    ):
        """Plot forced response.

        This method returns a subplot with:
            - Frequency vs Amplitude;
            - Frequency vs Phase Angle;
            - Polar plot Amplitude vs Phase Angle;

        Parameters
        ----------
        dof : int
            Degree of freedom.
        units : str, optional
            Magnitude unit system.
            Options:
                - "m" : meters
                - "mic-pk-pk" : microns peak to peak
                - "db" : decibels
            Default is "mic-pk-pk".
        mag_kwargs : optional
            Additional key word arguments can be passed to change the magnitude plot
            layout only (e.g. width=1000, height=800, ...).
            *See Plotly Python Figure Reference for more information.
        phase_kwargs : optional
            Additional key word arguments can be passed to change the phase plot
            layout only (e.g. width=1000, height=800, ...).
            *See Plotly Python Figure Reference for more information.
        polar_kwargs : optional
            Additional key word arguments can be passed to change the polar plot
            layout only (e.g. width=1000, height=800, ...).
            *See Plotly Python Figure Reference for more information.
        subplot_kwargs : optional
            Additional key word arguments can be passed to change the plot layout only
            (e.g. width=1000, height=800, ...). This kwargs override "mag_kwargs" and
            "phase_kwargs" dictionaries.
            *See Plotly Python Figure Reference for more information.

        Returns
        -------
        subplots : Plotly graph_objects.make_subplots()
            Plotly figure with Amplitude vs Frequency and Phase vs Frequency and
            polar Amplitude vs Phase plots.
        """
        kwargs_default_values = dict(
            width=1800,
            height=900,
            polar_bgcolor="white",
            plot_bgcolor="white",
            hoverlabel_align="right",
        )
        for k, v in kwargs_default_values.items():
            subplot_kwargs.setdefault(k, v)

        fig0 = self.plot_magnitude(dof, **mag_kwargs)
        fig1 = self.plot_phase(dof, **phase_kwargs)
        fig2 = self.plot_polar_bode(dof, **polar_kwargs)

        subplots = make_subplots(
            rows=2, cols=2, specs=[[{}, {"type": "polar", "rowspan": 2}], [{}, None]]
        )
        for data in fig0["data"]:
            subplots.add_trace(data, row=1, col=1)
        for data in fig1["data"]:
            subplots.add_trace(data, row=2, col=1)
        for data in fig2["data"]:
            subplots.add_trace(data, row=1, col=2)

        subplots.update_xaxes(fig0.layout.xaxis, row=1, col=1)
        subplots.update_yaxes(fig0.layout.yaxis, row=1, col=1)
        subplots.update_xaxes(fig1.layout.xaxis, row=2, col=1)
        subplots.update_yaxes(fig1.layout.yaxis, row=2, col=1)
        subplots.update_layout(
            polar=dict(
                radialaxis=fig2.layout.polar.radialaxis,
                angularaxis=fig2.layout.polar.angularaxis,
            ),
            **subplot_kwargs,
        )

        return subplots

    def _calculate_major_axis(self, speed):
        """Calculate the major axis for each nodal orbit.

        Parameters
        ----------
        speed : optional, float
            The rotor rotation speed.

        Returns
        -------
        major_axis_vector : np.ndarray
            major_axis_vector[0, :] = foward vector
            major_axis_vector[1, :] = backward vector
            major_axis_vector[2, :] = major axis angle
            major_axis_vector[3, :] = major axis vector for the maximum major axis angle
        """
        forced_resp = self.forced_resp
        major_axis_vector = np.zeros((5, len(self.nodes_list)), dtype=complex)
        idx = np.where(np.isclose(self.speed_range, speed, atol=1e-6))[0][0]

        for i, n in enumerate(self.nodes_list):
            dofx = self.number_dof * n
            dofy = self.number_dof * n + 1

            # Relative angle between probes (90°)
            Rel_ang = np.exp(1j * np.pi / 2)

            # Foward and Backward vectors
            fow = forced_resp[dofx, idx] / 2 + Rel_ang * forced_resp[dofy, idx] / 2
            back = (
                np.conj(forced_resp[dofx, idx]) / 2
                + Rel_ang * np.conj(forced_resp[dofy, idx]) / 2
            )

            ang_fow = np.angle(fow)
            if ang_fow < 0:
                ang_fow += 2 * np.pi

            ang_back = np.angle(back)
            if ang_back < 0:
                ang_back += 2 * np.pi

            # Major axis angles
            ang_maj_ax = (ang_back - ang_fow) / 2

            # Adjusting points to the same quadrant
            if ang_maj_ax > np.pi:
                ang_maj_ax -= np.pi
            if ang_maj_ax > np.pi / 2:
                ang_maj_ax -= np.pi / 2

            major_axis_vector[0, i] = fow
            major_axis_vector[1, i] = back
            major_axis_vector[2, i] = ang_maj_ax

        max_major_axis_angle = np.max(major_axis_vector[2])

        # fmt: off
        major_axis_vector[3] = (
            major_axis_vector[0] * np.exp(1j * max_major_axis_angle) +
            major_axis_vector[1] * np.exp(-1j * max_major_axis_angle)
        )
        major_axis_vector[4] = (
            np.real(major_axis_vector[3]) ** 2 +
            np.imag(major_axis_vector[3]) ** 2
        ) ** 0.5
        # fmt: on

        return major_axis_vector

    def plot_deflected_shape_2d(self, speed, units="mic-pk-pk", **kwargs):
        """Plot the 2D deflected shape diagram.

        Parameters
        ----------
        speed : float
            The rotor rotation speed. Must be an element from the speed_range argument
            passed to the class.
        units : str, optional
            Magnitude unit system.
            Options:
                - "m" : meters
                - "mic-pk-pk" : microns peak to peak
                - "db" : decibels
            Default is "mic-pk-pk".
        kwargs : optional
            Additional key word arguments can be passed to change the deflected shape
            plot layout only (e.g. width=1000, height=800, ...).
            *See Plotly Python Figure Reference for more information.

        Returns
        -------
        fig : Plotly graph_objects.Figure()
            The figure object with the plot.
        """
        if not any(np.isclose(self.speed_range, speed, atol=1e-6)):
            raise ValueError("No data available for this speed value.")

        kwargs_default_values = dict(
            width=1200, height=900, plot_bgcolor="white", hoverlabel_align="right",
        )
        for k, v in kwargs_default_values.items():
            kwargs.setdefault(k, v)

        maj_vect = self._calculate_major_axis(speed=speed)

        fig = go.Figure()
        fig.add_trace(
            go.Scatter(
                x=self.nodes_pos,
                y=maj_vect[4].real,
                mode="lines",
                line=dict(width=6.0, color="royalblue"),
                name="Major Axis",
                legendgroup="Major_Axis_2d",
                showlegend=False,
                hovertemplate=(
                    "<b>Nodal Position: %{x:.2f}</b><br>" + "<b>Amplitude: %{y:.2e}</b>"
                ),
            )
        )
        # plot center line
        fig.add_trace(
            go.Scatter(
                x=self.nodes_pos,
                y=np.zeros(len(self.nodes_pos)),
                mode="lines",
                line=dict(width=2.0, color="black", dash="dashdot"),
                showlegend=False,
                hoverinfo="none",
            )
        )

        fig.update_xaxes(
            title_text="<b>Rotor Length</b>",
            title_font=dict(family="Arial", size=20),
            tickfont=dict(size=16),
            gridcolor="lightgray",
            showline=True,
            linewidth=2.5,
            linecolor="black",
            mirror=True,
        )
        fig.update_yaxes(
            title_text="<b>Major Axis Absolute Amplitude</b>",
            title_font=dict(family="Arial", size=20),
            tickfont=dict(size=16),
            gridcolor="lightgray",
            showline=True,
            linewidth=2.5,
            linecolor="black",
            mirror=True,
        )
        fig.update_layout(
            legend=dict(
                font=dict(family="sans-serif", size=14),
                bgcolor="white",
                bordercolor="black",
                borderwidth=2,
            ),
            **kwargs,
        )

        return fig

    def plot_deflected_shape_3d(self, speed, samples=101, units="mic-pk-pk", **kwargs):
        """Plot the 3D deflected shape diagram.

        Parameters
        ----------
        speed : float
            The rotor rotation speed. Must be an element from the speed_range argument
            passed to the class.
        samples : int, optional
            Number of samples to generate the orbit for each node.
            Default is 101.
        units : str, optional
            Magnitude unit system.
            Options:
                - "m" : meters
                - "mic-pk-pk" : microns peak to peak
                - "db" : decibels
            Default is "mic-pk-pk".
        kwargs : optional
            Additional key word arguments can be passed to change the deflected shape
            plot layout only (e.g. width=1000, height=800, ...).
            *See Plotly Python Figure Reference for more information.

        Returns
        -------
        fig : Plotly graph_objects.Figure()
            The figure object with the plot.
        """
        if not any(np.isclose(self.speed_range, speed, atol=1e-6)):
            raise ValueError("No data available for this speed value.")

        kwargs_default_values = dict(hoverlabel_align="right")
        for k, v in kwargs_default_values.items():
            kwargs.setdefault(k, v)

        mag = self.magnitude
        phase = self.phase
        idx = np.where(np.isclose(self.speed_range, speed, atol=1e-6))[0][0]

        # orbit of a single revolution
        t = np.linspace(0, 2 * np.pi / speed, samples)

        x_pos = np.repeat(self.nodes_pos, t.size).reshape(len(self.nodes_pos), t.size)

        fig = go.Figure()
        for i, n in enumerate(self.nodes_list):
            dofx = self.number_dof * n
            dofy = self.number_dof * n + 1

            y = mag[dofx, idx] * np.cos(speed * t - phase[dofx, idx])
            z = mag[dofy, idx] * np.cos(speed * t - phase[dofy, idx])

            # plot nodal orbit
            fig.add_trace(
                go.Scatter3d(
                    x=x_pos[n],
                    y=y,
                    z=z,
                    mode="lines",
                    line=dict(width=6.0, color="royalblue"),
                    name="Orbit",
                    legendgroup="Orbit",
                    showlegend=False,
                    hovertemplate=(
                        "<b>Nodal Position: %{x:.2f}</b><br>"
                        + "<b>X - Amplitude: %{y:.2e}</b><br>"
                        + "<b>Y - Amplitude: %{z:.2e}</b>"
                    ),
                )
            )

        # plot major axis
        maj_vect = self._calculate_major_axis(speed=speed)

        fig.add_trace(
            go.Scatter3d(
                x=x_pos[:, 0],
                y=np.real(maj_vect[3]),
                z=np.imag(maj_vect[3]),
                mode="lines+markers",
                marker=dict(size=4.0, color="black"),
                line=dict(width=6.0, color="black", dash="dashdot"),
                name="Major Axis",
                legendgroup="Major_Axis",
                showlegend=True,
                hovertemplate=(
                    "Position: %{x:.2f}<br>"
                    + "X - Amplitude: %{y:.2e}<br>"
                    + "Y - Amplitude: %{z:.2e}"
                ),
                **kwargs,
            )
        )

        # plot center line
        line = np.zeros(len(self.nodes_pos))
        fig.add_trace(
            go.Scatter3d(
                x=self.nodes_pos,
                y=line,
                z=line,
                mode="lines",
                line=dict(width=2.0, color="black", dash="dashdot"),
                showlegend=False,
                hoverinfo="none",
            )
        )

        fig.update_layout(
            width=1200,
            height=900,
            scene=dict(
                bgcolor="white",
                xaxis=dict(
                    title=dict(text="<b>Rotor Length</b>", font=dict(size=14)),
                    tickfont=dict(size=12),
                    nticks=5,
                    backgroundcolor="lightgray",
                    gridcolor="white",
                    showspikes=False,
                ),
                yaxis=dict(
                    title=dict(text="<b>Amplitude - X</b>", font=dict(size=14)),
                    tickfont=dict(size=12),
                    nticks=5,
                    backgroundcolor="lightgray",
                    gridcolor="white",
                    showspikes=False,
                ),
                zaxis=dict(
                    title=dict(text="<b>Amplitude - Y</b>", font=dict(size=14)),
                    tickfont=dict(size=12),
                    nticks=5,
                    backgroundcolor="lightgray",
                    gridcolor="white",
                    showspikes=False,
                ),
            ),
            title=dict(
                text=(f"<b>Deflected Shape</b><br>" f"<b>Speed = {speed}</b>"),
                font=dict(size=18),
            ),
            legend=dict(
                font=dict(family="sans-serif", size=14),
                bgcolor="white",
                bordercolor="black",
                borderwidth=2,
            ),
            **kwargs,
        )

        return fig

    def plot_deflected_shape(
        self,
        speed,
        samples=101,
        units="mic-pk-pk",
        shape2d_kwargs={},
        shape3d_kwargs={},
        bm_kwargs={},
        subplot_kwargs={},
    ):
        """Plot deflected shape diagrams.

        This method returns a subplot with:
            - 3D view deflected shape;
            - 2D view deflected shape - Major Axis;
            - Bending Moment Diagram;

        Parameters
        ----------
        speed : float
            The rotor rotation speed. Must be an element from the speed_range argument
            passed to the class.
        samples : int, optional
            Number of samples to generate the orbit for each node.
            Default is 101.
        units : str, optional
            Magnitude unit system.
            Options:
                - "m" : meters
                - "mic-pk-pk" : microns peak to peak
                - "db" : decibels
            Default is "mic-pk-pk".
        shape2d_kwargs : optional
            Additional key word arguments can be passed to change the 2D deflected shape
            plot layout only (e.g. width=1000, height=800, ...).
            *See Plotly Python Figure Reference for more information.
        shape3d_kwargs : optional
            Additional key word arguments can be passed to change the 3D deflected shape
            plot layout only (e.g. width=1000, height=800, ...).
            *See Plotly Python Figure Reference for more information.
        bm_kwargs : optional
            Additional key word arguments can be passed to change the bending moment
            diagram plot layout only (e.g. width=1000, height=800, ...).
            *See Plotly Python Figure Reference for more information.
        subplot_kwargs : optional
            Additional key word arguments can be passed to change the plot layout only
            (e.g. width=1000, height=800, ...). This kwargs override "mag_kwargs" and
            "phase_kwargs" dictionaries.
            *See Plotly Python Figure Reference for more information.

        Returns
        -------
        subplots : Plotly graph_objects.make_subplots()
            Plotly figure with Amplitude vs Frequency and Phase vs Frequency and
            polar Amplitude vs Phase plots.
        """
        kwargs_default_values = dict(
            width=1800, height=900, plot_bgcolor="white", hoverlabel_align="right",
        )
        for k, v in kwargs_default_values.items():
            subplot_kwargs.setdefault(k, v)

        fig0 = self.plot_deflected_shape_2d(speed, units, **shape2d_kwargs)
        fig1 = self.plot_deflected_shape_3d(speed, samples, units, **shape3d_kwargs)

        subplots = make_subplots(
            rows=2, cols=2, specs=[[{}, {"type": "scene", "rowspan": 2}], [{}, None]]
        )
        for data in fig0["data"]:
            subplots.add_trace(data, row=1, col=1)
        for data in fig1["data"]:
            subplots.add_trace(data, row=1, col=2)

        subplots.update_xaxes(fig0.layout.xaxis, row=1, col=1)
        subplots.update_yaxes(fig0.layout.yaxis, row=1, col=1)
        subplots.update_layout(
            scene=dict(
                bgcolor=fig1.layout.scene.bgcolor,
                xaxis=fig1.layout.scene.xaxis,
                yaxis=fig1.layout.scene.yaxis,
                zaxis=fig1.layout.scene.zaxis,
                annotations=fig1.layout.scene.annotations,
            ),
            **subplot_kwargs,
        )

        return subplots


class StaticResults:
    """Class used to store results and provide plots for Static Analysis.

    This class plots free-body diagram, deformed shaft, shearing
    force diagram and bending moment diagram.

    Parameters
    ----------
    deformation : array
        shaft displacement in y direction.
    Vx : array
        shearing force array.
    Bm : array
        bending moment array.
    w_shaft : dataframe
        shaft dataframe
    disk_forces : dict
        Indicates the force exerted by each disk.
    bearing_forces : dict
        Relates the static force at each node due to the bearing reaction forces.
    nodes : list
        list of nodes numbers.
    nodes_pos : list
        list of nodes positions.
    Vx_axis : array
        X axis for displaying shearing force and bending moment.

    Returns
    -------
    fig : Plotly graph_objects.Figure()
        Plotly figure with Static Analysis plots depending on which method
        is called.
    """

    def __init__(
        self,
        deformation,
        Vx,
        Bm,
        w_shaft,
        disk_forces,
        bearing_forces,
        nodes,
        nodes_pos,
        Vx_axis,
    ):

        self.deformation = deformation
        self.Vx = Vx
        self.Bm = Bm
        self.w_shaft = w_shaft
        self.disk_forces = disk_forces
        self.bearing_forces = bearing_forces
        self.nodes = nodes
        self.nodes_pos = nodes_pos
        self.Vx_axis = Vx_axis

    def plot_deformation(self, **kwargs):
        """Plot the shaft static deformation.

        This method plots:
            deformed shaft

        Parameters
        ----------
        kwargs : optional
            Additional key word arguments can be passed to change the plot layout only
            (e.g. width=1000, height=800, ...).
            *See Plotly Python Figure Reference for more information.

        Returns
        -------
        fig : Plotly graph_objects.Figure()
            The figure object with the plot.
        """
        kwargs_default_values = dict(
            width=1200, height=900, plot_bgcolor="white", hoverlabel_align="right"
        )
        for k, v in kwargs_default_values.items():
            kwargs.setdefault(k, v)

        fig = go.Figure()

        shaft_end = max([sublist[-1] for sublist in self.nodes_pos])

        # fig - plot centerline
        fig.add_trace(
            go.Scatter(
                x=[-0.01 * shaft_end, 1.01 * shaft_end],
                y=[0, 0],
                mode="lines",
                line=dict(width=3.0, color="black", dash="dashdot"),
                showlegend=False,
                hoverinfo="none",
            )
        )

        count = 0
        for deformation, Vx, Bm, nodes, nodes_pos, Vx_axis in zip(
            self.deformation, self.Vx, self.Bm, self.nodes, self.nodes_pos, self.Vx_axis
        ):
            interpolated = interpolate.interp1d(nodes_pos, deformation, kind="cubic")
            xnew = np.linspace(
                nodes_pos[0], nodes_pos[-1], num=len(nodes_pos) * 20, endpoint=True
            )

            ynew = interpolated(xnew)

            fig.add_trace(
                go.Scatter(
                    x=xnew,
                    y=ynew,
                    mode="lines",
                    line=dict(width=5.0, color=colors1[count]),
                    name="Shaft {}".format(count),
                    showlegend=True,
                    hovertemplate=(
                        "Shaft lengh: %{x:.2f}<br>" + "Displacement: %{y:.2e}"
                    ),
                )
            )
            count += 1

        fig.update_xaxes(
            title_text="<b>Shaft Length</b>",
            title_font=dict(family="Arial", size=20),
            tickfont=dict(size=16),
            gridcolor="lightgray",
            showline=True,
            linewidth=2.5,
            linecolor="black",
            mirror=True,
        )
        fig.update_yaxes(
            title_text="<b>Deformation</b>",
            title_font=dict(family="Arial", size=20),
            tickfont=dict(size=16),
            gridcolor="lightgray",
            showline=True,
            linewidth=2.5,
            linecolor="black",
            mirror=True,
        )
        fig.update_layout(
            title=dict(text="<b>Static Deformation</b>", font=dict(size=16)),
            legend=dict(
                font=dict(family="sans-serif", size=14),
                bgcolor="white",
                bordercolor="black",
                borderwidth=2,
            ),
            **kwargs,
        )

        return fig

    def plot_free_body_diagram(self, **kwargs):
        """Plot the rotor free-body diagram.

        Parameters
        ----------
        kwargs : optional
            Additional key word arguments can be passed to change the plot layout only
            (e.g. plot_bgcolor="white", ...).
            *See Plotly Python make_subplot Reference for more information.

        Returns
        -------
        subplots : Plotly graph_objects.make_subplots()
            The figure object with the plot.
        """
        kwargs_default_values = dict(width=1200, height=900, plot_bgcolor="white")
        for k, v in kwargs_default_values.items():
            kwargs.setdefault(k, v)

        cols = 1 if len(self.nodes_pos) < 2 else 2
        rows = len(self.nodes_pos) // 2 + len(self.nodes_pos) % 2
        fig = make_subplots(
            rows=rows,
            cols=cols,
            subplot_titles=[
                "<b>Free-Body Diagram - Shaft {}</b>".format(j)
                for j in range(len(self.nodes_pos))
            ],
        )
        j = 0
        y_start = 5.0
        for nodes_pos, nodes in zip(self.nodes_pos, self.nodes):
            col = j % 2 + 1
            row = j // 2 + 1

            fig.add_trace(
                go.Scatter(
                    x=nodes_pos,
                    y=np.zeros(len(nodes_pos)),
                    mode="lines",
                    line=dict(width=10.0, color="black"),
                    hoverinfo="none",
                    showlegend=False,
                ),
                row=row,
                col=col,
            )
            fig.add_trace(
                go.Scatter(
                    x=nodes_pos,
                    y=[y_start] * len(nodes_pos),
                    mode="lines",
                    line=dict(width=3.0, color="black"),
                    hoverinfo="none",
                    showlegend=False,
                ),
                row=row,
                col=col,
            )

            # fig - plot arrows indicating shaft weight distribution
            text = "{:.1f}".format(self.w_shaft[j])
            ini = nodes_pos[0]
            fin = nodes_pos[-1]
            arrows_list = np.arange(ini, 1.01 * fin, (fin - ini) / 5.0)
            for node in arrows_list:
                fig.add_annotation(
                    x=node,
                    y=0,
                    axref="x{}".format(j + 1),
                    ayref="y{}".format(j + 1),
                    showarrow=True,
                    arrowhead=2,
                    arrowsize=1,
                    arrowwidth=5,
                    arrowcolor="DimGray",
                    ax=node,
                    ay=y_start * 1.08,
                    row=row,
                    col=col,
                )
            fig.add_annotation(
                x=nodes_pos[0],
                y=y_start,
                xref="x{}".format(j + 1),
                yref="y{}".format(j + 1),
                xshift=125,
                yshift=20,
                text="<b>Shaft weight = {}N</b>".format(text),
                font=dict(size=20),
                align="right",
                showarrow=False,
            )

            # plot bearing reaction forces
            for k, v in self.bearing_forces.items():
                _, node = k.split("_")
                node = int(node)
                if node in nodes:
                    text = str(v)
                    var = 1 if v < 0 else -1
                    fig.add_annotation(
                        x=nodes_pos[nodes.index(node)],
                        y=0,
                        axref="x{}".format(j + 1),
                        ayref="y{}".format(j + 1),
                        text="<b>Fb = {}N</b>".format(text),
                        textangle=90,
                        font=dict(size=20),
                        showarrow=True,
                        arrowhead=2,
                        arrowsize=1,
                        arrowwidth=5,
                        arrowcolor="DarkSalmon",
                        ax=nodes_pos[nodes.index(node)],
                        ay=var * 2.5 * y_start,
                        row=row,
                        col=col,
                    )

            # plot disk forces
            for k, v in self.disk_forces.items():
                _, node = k.split("_")
                node = int(node)
                if node in nodes:
                    text = str(-v)
                    fig.add_annotation(
                        x=nodes_pos[nodes.index(node)],
                        y=0,
                        axref="x{}".format(j + 1),
                        ayref="y{}".format(j + 1),
                        text="<b>Fd = {}N</b>".format(text),
                        textangle=270,
                        font=dict(size=20),
                        showarrow=True,
                        arrowhead=2,
                        arrowsize=1,
                        arrowwidth=5,
                        arrowcolor="FireBrick",
                        ax=nodes_pos[nodes.index(node)],
                        ay=2.5 * y_start,
                        row=row,
                        col=col,
                    )

            fig.update_xaxes(
                title_text="<b>Shaft Length</b>",
                title_font=dict(family="Arial", size=20),
                tickfont=dict(size=16),
                showgrid=False,
                showline=True,
                linewidth=2.5,
                linecolor="black",
                row=row,
                col=col,
            )
            fig.update_yaxes(
                visible=False, gridcolor="lightgray", showline=False, row=row, col=col
            )
            j += 1

        fig.update_layout(**kwargs)

        return fig

    def plot_shearing_force(self, **kwargs):
        """Plot the rotor shearing force diagram.

        This method plots:
            shearing force diagram.

        Parameters
        ----------
        kwargs : optional
            Additional key word arguments can be passed to change the plot layout only
            (e.g. width=1000, height=800, ...).
            *See Plotly Python Figure Reference for more information.

        Returns
        -------
        fig : Plotly graph_objects.Figure()
            The figure object with the plot.
        """
        kwargs_default_values = dict(
            width=1200, height=900, plot_bgcolor="white", hoverlabel_align="right"
        )
        for k, v in kwargs_default_values.items():
            kwargs.setdefault(k, v)

        fig = go.Figure()

        shaft_end = max([sublist[-1] for sublist in self.nodes_pos])

        # fig - plot centerline
        fig.add_trace(
            go.Scatter(
                x=[-0.1 * shaft_end, 1.1 * shaft_end],
                y=[0, 0],
                mode="lines",
                line=dict(width=3.0, color="black", dash="dashdot"),
                showlegend=False,
                hoverinfo="none",
            )
        )

        j = 0
        for Vx, Vx_axis in zip(self.Vx, self.Vx_axis):
            fig.add_trace(
                go.Scatter(
                    x=Vx_axis,
                    y=Vx,
                    mode="lines",
                    line=dict(width=5.0, color=colors1[j]),
                    name="Shaft {}".format(j),
                    legendgroup="Shaft {}".format(j),
                    showlegend=True,
                    hovertemplate=(
                        "Shaft lengh: %{x:.2f}<br>" + "Shearing Force: %{y:.2f}"
                    ),
                )
            )
            j += 1

        fig.update_xaxes(
            title_text="<b>Shaft Length</b>",
            title_font=dict(family="Arial", size=20),
            tickfont=dict(size=16),
            range=[-0.1 * shaft_end, 1.1 * shaft_end],
            gridcolor="lightgray",
            showline=True,
            linewidth=2.5,
            linecolor="black",
            mirror=True,
        )
        fig.update_yaxes(
            title_text="<b>Force</b>",
            title_font=dict(family="Arial", size=20),
            tickfont=dict(size=16),
            gridcolor="lightgray",
            showline=True,
            linewidth=2.5,
            linecolor="black",
            mirror=True,
        )
        fig.update_layout(
            title=dict(text="<b>Shearing Force Diagram</b>", font=dict(size=16)),
            legend=dict(
                font=dict(family="sans-serif", size=14),
                bgcolor="white",
                bordercolor="black",
                borderwidth=2,
            ),
            **kwargs,
        )

        return fig

    def plot_bending_moment(self, **kwargs):
        """Plot the rotor bending moment diagram.

        This method plots:
            bending moment diagram.

        Returns
        -------
        fig : Plotly graph_objects.Figure()
            Plotly figure with the bending moment diagram plot
        """
        kwargs_default_values = dict(
            width=1200, height=900, plot_bgcolor="white", hoverlabel_align="right"
        )
        for k, v in kwargs_default_values.items():
            kwargs.setdefault(k, v)

        fig = go.Figure()

        shaft_end = max([sublist[-1] for sublist in self.nodes_pos])

        # fig - plot centerline
        fig.add_trace(
            go.Scatter(
                x=[-0.1 * shaft_end, 1.1 * shaft_end],
                y=[0, 0],
                mode="lines",
                line=dict(width=3.0, color="black", dash="dashdot"),
                showlegend=False,
                hoverinfo="none",
            )
        )

        j = 0
<<<<<<< HEAD
        for Bm, nodes_pos, nodes in zip(self.Bm, self.nodes_pos, self.nodes):
            i = 0
            while True:
                if i + 3 > len(nodes):
                    break

                interpolated_BM = interpolate.interp1d(
                    nodes_pos[i : i + 3], Bm[i : i + 3], kind="quadratic"
                )
                xnew_BM = np.linspace(
                    nodes_pos[i], nodes_pos[i + 2], num=42, endpoint=True
                )

                ynew_BM = interpolated_BM(xnew_BM)
                fig.add_trace(
                    go.Scatter(
                        x=xnew_BM,
                        y=ynew_BM,
                        mode="lines",
                        line=dict(width=5.0, color=colors1[j]),
                        name="Shaft {}".format(j),
                        legendgroup="Shaft {}".format(j),
                        showlegend=True if i == 0 else False,
                        hovertemplate=(
                            "Shaft lengh: %{x:.2f}<br>" + "Bending Moment: %{y:.2f}"
                        ),
                    )
=======
        for Bm, nodes_pos in zip(self.Bm, self.Vx_axis):
            fig.add_trace(
                go.Scatter(
                    x=nodes_pos,
                    y=Bm,
                    mode="lines",
                    line=dict(width=5.0, color=colors1[j]),
                    name="Shaft {}".format(j),
                    legendgroup="Shaft {}".format(j),
                    showlegend=True,
                    hovertemplate=(
                        "Shaft lengh: %{x:.2f}<br>" + "Bending Moment: %{y:.2f}"
                    ),
>>>>>>> 2377e26e
                )
            )
            j += 1

        fig.update_xaxes(
            title_text="<b>Shaft Length</b>",
            title_font=dict(family="Arial", size=20),
            range=[-0.1 * shaft_end, 1.1 * shaft_end],
            tickfont=dict(size=16),
            gridcolor="lightgray",
            showline=True,
            linewidth=2.5,
            linecolor="black",
            mirror=True,
        )
        fig.update_yaxes(
            title_text="<b>Bending Moment</b>",
            title_font=dict(family="Arial", size=20),
            tickfont=dict(size=16),
            gridcolor="lightgray",
            showline=True,
            linewidth=2.5,
            linecolor="black",
            mirror=True,
        )
        fig.update_layout(
            title=dict(text="<b>Bending Moment Diagram</b>", font=dict(size=16)),
            legend=dict(
                font=dict(family="sans-serif", size=14),
                bgcolor="white",
                bordercolor="black",
                borderwidth=2,
            ),
            **kwargs,
        )

        return fig


class SummaryResults:
    """Class used to store results and provide plots rotor summary.

    This class aims to present a summary of the main parameters and attributes
    from a rotor model. The data is presented in a table format.

    Parameters
    ----------
    df_shaft: dataframe
        shaft dataframe
    df_disks: dataframe
        disks dataframe
    df_bearings: dataframe
        bearings dataframe
    brg_forces: list
        list of reaction forces on bearings
    nodes_pos:  list
        list of nodes axial position
    CG: float
        rotor center of gravity
    Ip: float
        rotor total moment of inertia around the center line
    tag: str
        rotor's tag

    Returns
    -------
    fig : Plotly graph_objects.make_subplots()
        The figure object with the tables plot.
    """

    def __init__(
        self, df_shaft, df_disks, df_bearings, nodes_pos, brg_forces, CG, Ip, tag
    ):
        self.df_shaft = df_shaft
        self.df_disks = df_disks
        self.df_bearings = df_bearings
        self.brg_forces = brg_forces
        self.nodes_pos = np.array(nodes_pos)
        self.CG = CG
        self.Ip = Ip
        self.tag = tag

    def plot(self):
        """Plot the summary table.

        This method plots:
            Table with summary of rotor parameters and attributes

        Returns
        -------
        fig : Plotly graph_objects.make_subplots()
            The figure object with the tables plot.
        """
        materials = [mat.name for mat in self.df_shaft["material"]]

        shaft_data = {
            "Shaft number": self.df_shaft["shaft_number"],
            "Left station": self.df_shaft["n_l"],
            "Right station": self.df_shaft["n_r"],
            "Elem number": self.df_shaft["_n"],
            "Beam left loc": self.df_shaft["nodes_pos_l"],
            "Length": self.df_shaft["L"],
            "Axial CG Pos": self.df_shaft["axial_cg_pos"],
            "Beam right loc": self.df_shaft["nodes_pos_r"],
            "Material": materials,
            "Mass": self.df_shaft["m"].map("{:.3f}".format),
            "Inertia": self.df_shaft["Im"].map("{:.2e}".format),
        }

        rotor_data = {
            "Tag": [self.tag],
            "Starting node": [self.df_shaft["n_l"].iloc[0]],
            "Ending node": [self.df_shaft["n_r"].iloc[-1]],
            "Starting point": [self.df_shaft["nodes_pos_l"].iloc[0]],
            "Total lenght": [self.df_shaft["nodes_pos_r"].iloc[-1]],
            "CG": ["{:.3f}".format(self.CG)],
            "Ip": ["{:.3e}".format(self.Ip)],
            "Rotor Mass": [
                "{:.3f}".format(np.sum(self.df_shaft["m"]) + np.sum(self.df_disks["m"]))
            ],
        }

        disk_data = {
            "Tag": self.df_disks["tag"],
            "Shaft number": self.df_disks["shaft_number"],
            "Node": self.df_disks["n"],
            "Nodal Position": self.nodes_pos[self.df_bearings["n"]],
            "Mass": self.df_disks["m"].map("{:.3f}".format),
            "Ip": self.df_disks["Ip"].map("{:.3e}".format),
        }

        bearing_data = {
            "Tag": self.df_bearings["tag"],
            "Shaft number": self.df_bearings["shaft_number"],
            "Node": self.df_bearings["n"],
            "N_link": self.df_bearings["n_link"],
            "Nodal Position": self.nodes_pos[self.df_bearings["n"]],
            "Bearing force": list(self.brg_forces.values()),
        }

        fig = make_subplots(
            rows=2,
            cols=2,
            specs=[
                [{"type": "table"}, {"type": "table"}],
                [{"type": "table"}, {"type": "table"}],
            ],
            subplot_titles=[
                "<b>Rotor data</b>",
                "<b>Shaft Element data</b>",
                "<b>Disk Element data</b>",
                "<b>Bearing Element data</b>",
            ],
        )
        colors = ["#ffffff", "#c4d9ed"]
        fig.add_trace(
            go.Table(
                header=dict(
                    values=["<b>{}</b>".format(k) for k in rotor_data.keys()],
                    font=dict(size=12, color="white"),
                    line=dict(color="#1f4060", width=1.5),
                    fill=dict(color="#1f4060"),
                    align="center",
                ),
                cells=dict(
                    values=list(rotor_data.values()),
                    font=dict(size=12),
                    line=dict(color="#1f4060"),
                    fill=dict(color="white"),
                    align="center",
                    height=25,
                ),
            ),
            row=1,
            col=1,
        )

        cell_colors = [colors[i % 2] for i in range(len(materials))]
        fig.add_trace(
            go.Table(
                header=dict(
                    values=["<b>{}</b>".format(k) for k in shaft_data.keys()],
                    font=dict(family="Verdana", size=12, color="white"),
                    line=dict(color="#1e4162", width=1.5),
                    fill=dict(color="#1e4162"),
                    align="center",
                ),
                cells=dict(
                    values=list(shaft_data.values()),
                    font=dict(family="Verdana", size=12, color="#12263b"),
                    line=dict(color="#c4d9ed", width=1.5),
                    fill=dict(color=[cell_colors * len(shaft_data)]),
                    align="center",
                    height=25,
                ),
            ),
            row=1,
            col=2,
        )

        cell_colors = [colors[i % 2] for i in range(len(self.df_disks["tag"]))]
        fig.add_trace(
            go.Table(
                header=dict(
                    values=["<b>{}</b>".format(k) for k in disk_data.keys()],
                    font=dict(family="Verdana", size=12, color="white"),
                    line=dict(color="#1e4162", width=1.5),
                    fill=dict(color="#1e4162"),
                    align="center",
                ),
                cells=dict(
                    values=list(disk_data.values()),
                    font=dict(family="Verdana", size=12, color="#12263b"),
                    line=dict(color="#c4d9ed", width=1.5),
                    fill=dict(color=[cell_colors * len(shaft_data)]),
                    align="center",
                    height=25,
                ),
            ),
            row=2,
            col=1,
        )

        cell_colors = [colors[i % 2] for i in range(len(self.df_bearings["tag"]))]
        fig.add_trace(
            go.Table(
                header=dict(
                    values=["<b>{}</b>".format(k) for k in bearing_data.keys()],
                    font=dict(family="Verdana", size=12, color="white"),
                    line=dict(color="#1e4162", width=1.5),
                    fill=dict(color="#1e4162"),
                    align="center",
                ),
                cells=dict(
                    values=list(bearing_data.values()),
                    font=dict(family="Verdana", size=12, color="#12263b"),
                    line=dict(color="#c4d9ed", width=1.5),
                    fill=dict(color=[cell_colors * len(shaft_data)]),
                    align="center",
                    height=25,
                ),
            ),
            row=2,
            col=2,
        )
        return fig


class ConvergenceResults:
    """Class used to store results and provide plots for Convergence Analysis.

    This class plots:
        Natural Frequency vs Number of Elements
        Relative Error vs Number of Elements

    Parameters
    ----------
    el_num : array
        Array with number of elements in each iteraction
    eigv_arr : array
        Array with the n'th natural frequency in each iteraction
    error_arr : array
        Array with the relative error in each iteraction

    Returns
    -------
    fig : Plotly graph_objects.make_subplots()
        The figure object with the plot.
    """

    def __init__(self, el_num, eigv_arr, error_arr):
        self.el_num = el_num
        self.eigv_arr = eigv_arr
        self.error_arr = error_arr

    def plot(self, **kwargs):
        """Plot convergence results.

        This method plots:
            Natural Frequency vs Number of Elements
            Relative Error vs Number of Elements

        Parameters
        ----------
        kwargs : optional
            Additional key word arguments can be passed to change the plot layout only
            (e.g. width=1000, height=800, ...).
            *See Plotly Python Figure Reference for more information.

        Returns
        -------
        fig : Plotly graph_objects.make_subplots()
            The figure object with the plot.
        """
        kwargs_default_values = dict(plot_bgcolor="white", hoverlabel_align="right")

        for k, v in kwargs_default_values.items():
            kwargs.setdefault(k, v)

        fig = make_subplots(
            rows=1,
            cols=2,
            subplot_titles=[
                "<b>Frequency Evaluation</b>",
                "<b>Relative Error Evaluation</b>",
            ],
        )

        # plot Frequency vs number of elements
        fig.add_trace(
            go.Scatter(
                x=self.el_num,
                y=self.eigv_arr,
                mode="lines+markers",
                line=dict(width=3.0, color="FireBrick"),
                marker=dict(size=10, color="FireBrick"),
                hovertemplate=(
                    "Number of Elements: %{x:.2f}<br>" + "Frequency: %{y:.0f}"
                ),
                showlegend=False,
            ),
            row=1,
            col=1,
        )
        fig.update_xaxes(
            title_text="<b>Number of Elements</b>",
            title_font=dict(family="Arial", size=20),
            tickfont=dict(size=16),
            gridcolor="lightgray",
            showline=True,
            linewidth=2.5,
            linecolor="black",
            mirror=True,
            row=1,
            col=1,
        )
        fig.update_yaxes(
            title_text="<b>Frequency</b>",
            title_font=dict(family="Arial", size=20),
            tickfont=dict(size=16),
            gridcolor="lightgray",
            showline=True,
            linewidth=2.5,
            linecolor="black",
            mirror=True,
            row=1,
            col=1,
        )

        # plot Error vs number of elements
        fig.add_trace(
            go.Scatter(
                x=self.el_num,
                y=self.error_arr,
                mode="lines+markers",
                line=dict(width=3.0, color="FireBrick"),
                marker=dict(size=10, color="FireBrick"),
                hovertemplate=(
                    "Number of Elements: %{x:.2f}<br>" + "Relative Error: %{y:.0f}"
                ),
                showlegend=False,
            ),
            row=1,
            col=2,
        )

        fig.update_xaxes(
            title_text="<b>Number of Elements</b>",
            title_font=dict(family="Arial", size=20),
            tickfont=dict(size=16),
            gridcolor="lightgray",
            showline=True,
            linewidth=2.5,
            linecolor="black",
            mirror=True,
            row=1,
            col=2,
        )
        fig.update_yaxes(
            title_text="<b>Relative Error (%)</b>",
            title_font=dict(family="Arial", size=20),
            tickfont=dict(size=16),
            exponentformat="power",
            gridcolor="lightgray",
            showline=True,
            linewidth=2.5,
            linecolor="black",
            mirror=True,
            row=1,
            col=2,
        )

        fig.update_layout(**kwargs)

        return fig


class TimeResponseResults:
    """Class used to store results and provide plots for Time Response Analysis.

    This class takes the results from time response analysis and creates a
    plots given a force and a time. It's possible to select through a time response for
    a single DoF, an orbit response for a single node or display orbit response for all
    nodes.
    The plot type options are:
        - 1d: plot time response for a given degree of freedom of a rotor system.
        - 2d: plot orbit of a selected node of a rotor system.
        - 3d: plot orbits for each node on the rotor system in a 3D view.

    If plot_type = "1d": input a dof.
    If plot_type = "2d": input a node.
    if plot_type = "3d": no need to input a dof or node.

    Parameters
    ----------
    t : array
        Time values for the output.
    yout : array
        System response.
    xout : array
        Time evolution of the state vector.
    nodes_list : array
        list with nodes from a rotor model.
    nodes_pos : array
        Rotor nodes axial positions.
    number_dof : int
        Number of degrees of freedom per shaft element's node

    Returns
    -------
    fig : Plotly graph_objects.Figure()
        The figure object with the plot.
    """

    def __init__(self, t, yout, xout, nodes_list, nodes_pos, number_dof):
        self.t = t
        self.yout = yout
        self.xout = xout
        self.nodes_list = nodes_list
        self.nodes_pos = nodes_pos
        self.number_dof = number_dof

    def _plot1d(self, dof, **kwargs):
        """Plot time response for a single DoF using Plotly.

        This function will take a rotor object and plot its time response using Plotly.

        Parameters
        ----------
        dof : int
            Degree of freedom that will be observed.
        kwargs : optional
            Additional key word arguments can be passed to change the plot layout only
            (e.g. width=1000, height=800, ...).
            *See Plotly Python Figure Reference for more information.

        Returns
        -------
        fig : Plotly graph_objects.Figure()
            The figure object with the plot.
        """
        if self.number_dof == 4:
            dof_dict = {"0": "x", "1": "y", "2": "α", "3": "β"}

        if self.number_dof == 6:
            dof_dict = {"0": "x", "1": "y", "2": "z", "4": "α", "5": "β", "6": "θ"}

        obs_dof = dof % self.number_dof
        obs_dof = dof_dict[str(obs_dof)]

        kwargs_default_values = dict(
            width=1200, height=900, plot_bgcolor="white", hoverlabel_align="right"
        )
        for k, v in kwargs_default_values.items():
            kwargs.setdefault(k, v)

        fig = go.Figure()

        fig.add_trace(
            go.Scatter(
                x=self.t,
                y=self.yout[:, dof],
                mode="lines",
                line=dict(width=3.0, color="royalblue"),
                name="Phase",
                legendgroup="Phase",
                showlegend=False,
                hovertemplate=("Time: %{x:.2f}<br>" + "Amplitude: %{y:.2e}"),
            )
        )

        fig.update_xaxes(
            title_text="<b>Time</b>",
            title_font=dict(family="Arial", size=20),
            tickfont=dict(size=16),
            range=[0, self.t[-1]],
            gridcolor="lightgray",
            showline=True,
            linewidth=2.5,
            linecolor="black",
            mirror=True,
        )
        fig.update_yaxes(
            title_text="<b>Amplitude</b>",
            title_font=dict(family="Arial", size=20),
            tickfont=dict(size=16),
            gridcolor="lightgray",
            showline=True,
            linewidth=2.5,
            linecolor="black",
            mirror=True,
        )
        fig.update_layout(
            title=dict(
                text="<b>Response for node {} - DoF {}</b>".format(dof // 4, obs_dof),
                font=dict(size=20),
            ),
            **kwargs,
        )

        return fig

    def _plot2d(self, node, **kwargs):
        """Plot orbit response (2D).

        This function will take a rotor object and plot its orbit response using Plotly.

        Parameters
        ----------
        node: int, optional
            Selected node to plot orbit.
        kwargs : optional
            Additional key word arguments can be passed to change the plot layout only
            (e.g. width=1000, height=800, ...).
            *See Plotly Python Figure Reference for more information.

        Returns
        -------
        fig : Plotly graph_objects.Figure()
            The figure object with the plot.
        """
        kwargs_default_values = dict(
            width=1200, height=900, plot_bgcolor="white", hoverlabel_align="right"
        )
        for k, v in kwargs_default_values.items():
            kwargs.setdefault(k, v)

        fig = go.Figure()

        fig.add_trace(
            go.Scatter(
                x=self.yout[:, self.number_dof * node],
                y=self.yout[:, self.number_dof * node + 1],
                mode="lines",
                line=dict(width=3.0, color="royalblue"),
                name="Phase",
                legendgroup="Phase",
                showlegend=False,
                hovertemplate=(
                    "X - Amplitude: %{x:.2e}<br>" + "Y - Amplitude: %{y:.2e}"
                ),
            )
        )

        fig.update_xaxes(
            title_text="<b>Amplitude - X direction</b>",
            title_font=dict(family="Arial", size=20),
            tickfont=dict(size=16),
            gridcolor="lightgray",
            showline=True,
            linewidth=2.5,
            linecolor="black",
            mirror=True,
        )
        fig.update_yaxes(
            title_text="<b>Amplitude - Y direction</b>",
            title_font=dict(family="Arial", size=20),
            tickfont=dict(size=16),
            gridcolor="lightgray",
            showline=True,
            linewidth=2.5,
            linecolor="black",
            mirror=True,
        )
        fig.update_layout(
            title=dict(
                text="<b>Response for node {}</b>".format(node), font=dict(size=20)
            ),
            **kwargs,
        )

        return fig

    def _plot3d(self, **kwargs):
        """Plot orbit response (3D).

        This function will take a rotor object and plot its orbit response using Plotly.

        Parameters
        ----------
        kwargs : optional
            Additional key word arguments can be passed to change the plot layout only
            (e.g. hoverlabel_align="center", ...).
            *See Plotly Python Figure Reference for more information.

        Returns
        -------
        fig : Plotly graph_objects.Figure()
            The figure object with the plot.
        """
        kwargs_default_values = dict(hoverlabel_align="right")
        for k, v in kwargs_default_values.items():
            kwargs.setdefault(k, v)

        fig = go.Figure()

        for n in self.nodes_list:
            x_pos = np.ones(self.yout.shape[0]) * self.nodes_pos[n]
            fig.add_trace(
                go.Scatter3d(
                    x=x_pos,
                    y=self.yout[:, self.number_dof * n],
                    z=self.yout[:, self.number_dof * n + 1],
                    mode="lines",
                    line=dict(width=3.0, color="royalblue"),
                    name="Mean",
                    legendgroup="mean",
                    showlegend=False,
                    hovertemplate=(
                        "Nodal Position: %{x:.2f}<br>"
                        + "X - Amplitude: %{y:.2e}<br>"
                        + "Y - Amplitude: %{z:.2e}"
                    ),
                    **kwargs,
                )
            )

        # plot center line
        line = np.zeros(len(self.nodes_pos))

        fig.add_trace(
            go.Scatter3d(
                x=self.nodes_pos,
                y=line,
                z=line,
                mode="lines",
                line=dict(width=2.0, color="black", dash="dashdot"),
                showlegend=False,
            )
        )

        fig.update_layout(
            width=1200,
            height=900,
            scene=dict(
                bgcolor="white",
                xaxis=dict(
                    title=dict(text="<b>Rotor Length</b>", font=dict(size=14)),
                    tickfont=dict(size=12),
                    nticks=5,
                    backgroundcolor="lightgray",
                    gridcolor="white",
                    showspikes=False,
                ),
                yaxis=dict(
                    title=dict(text="<b>Amplitude - X</b>", font=dict(size=14)),
                    tickfont=dict(size=12),
                    nticks=5,
                    backgroundcolor="lightgray",
                    gridcolor="white",
                    showspikes=False,
                ),
                zaxis=dict(
                    title=dict(text="<b>Amplitude - Y</b>", font=dict(size=14)),
                    tickfont=dict(size=12),
                    nticks=5,
                    backgroundcolor="lightgray",
                    gridcolor="white",
                    showspikes=False,
                ),
            ),
            **kwargs,
        )

        return fig

    def plot(self, plot_type="3d", dof=None, node=None, **kwargs):
        """Plot time response.

        The plot type options are:
            - 1d: plot time response for a given degree of freedom of a rotor system.
            - 2d: plot orbit of a selected node of a rotor system.
            - 3d: plot orbits for each node on the rotor system in a 3D view.

        Parameters
        ----------
        plot_type: str
            String to select the plot type.
            - "1d": plot time response for a given degree of freedom of a rotor system.
            - "2d": plot orbit of a selected node of a rotor system.
            - "3d": plot orbits for each node on the rotor system in a 3D view.
            Default is 3d.
        dof : int
            Degree of freedom that will be observed.
            Fill this attribute only when selection plot_type = "1d".
            Default is None.
        node: int, optional
            Selected node to plot orbit.
            Fill this attribute only when selection plot_type = "2d".
            Default is None
        kwargs : optional
            Additional key word arguments can be passed to change the plot layout only
            (e.g. width=1000, height=800, ...).
            *See Plotly Python Figure Reference for more information.

        Raises
        ------
        ValueError
            Error raised if a non valid string is passed to plot_type.
        ValueError
            Error raised if no node is specified or an odd node is passed
            when plot_type = "2d".
        ValueError
            Error raised if no dof is specified or an odd dof is passed
            when plot_type = "1d".

        Returns
        -------
        fig : Plotly graph_objects.Figure()
            The figure object with the plot.
        """
        if plot_type == "3d":
            return self._plot3d(**kwargs)
        elif plot_type == "2d":
            if node is None:
                raise Exception("Select a node to plot orbit when plot_type '2d'")
            elif node not in self.nodes_list:
                raise Exception("Select a valid node to plot 2D orbit")
            return self._plot2d(node=node, **kwargs)
        elif plot_type == "1d":
            if dof is None:
                raise Exception("Select a dof to plot orbit when plot_type == '1d'")
            return self._plot1d(dof=dof, **kwargs)
        else:
            raise ValueError(f"{plot_type} is not a valid plot type.")<|MERGE_RESOLUTION|>--- conflicted
+++ resolved
@@ -2466,7 +2466,7 @@
             Plotly figure with the bending moment diagram plot
         """
         kwargs_default_values = dict(
-            width=1200, height=900, plot_bgcolor="white", hoverlabel_align="right"
+            width=1200, height=900, plot_bgcolor="white", hoverlabel_align="right",
         )
         for k, v in kwargs_default_values.items():
             kwargs.setdefault(k, v)
@@ -2488,35 +2488,6 @@
         )
 
         j = 0
-<<<<<<< HEAD
-        for Bm, nodes_pos, nodes in zip(self.Bm, self.nodes_pos, self.nodes):
-            i = 0
-            while True:
-                if i + 3 > len(nodes):
-                    break
-
-                interpolated_BM = interpolate.interp1d(
-                    nodes_pos[i : i + 3], Bm[i : i + 3], kind="quadratic"
-                )
-                xnew_BM = np.linspace(
-                    nodes_pos[i], nodes_pos[i + 2], num=42, endpoint=True
-                )
-
-                ynew_BM = interpolated_BM(xnew_BM)
-                fig.add_trace(
-                    go.Scatter(
-                        x=xnew_BM,
-                        y=ynew_BM,
-                        mode="lines",
-                        line=dict(width=5.0, color=colors1[j]),
-                        name="Shaft {}".format(j),
-                        legendgroup="Shaft {}".format(j),
-                        showlegend=True if i == 0 else False,
-                        hovertemplate=(
-                            "Shaft lengh: %{x:.2f}<br>" + "Bending Moment: %{y:.2f}"
-                        ),
-                    )
-=======
         for Bm, nodes_pos in zip(self.Bm, self.Vx_axis):
             fig.add_trace(
                 go.Scatter(
@@ -2530,7 +2501,6 @@
                     hovertemplate=(
                         "Shaft lengh: %{x:.2f}<br>" + "Bending Moment: %{y:.2f}"
                     ),
->>>>>>> 2377e26e
                 )
             )
             j += 1
